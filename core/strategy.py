--- conflicted
+++ resolved
@@ -1,4 +1,4 @@
-<<<<<<< HEAD
+feature/ai-override-pack-from-main
 # core/strategy.py
 import os
 import hashlib
@@ -19,7 +19,7 @@
 logger = logging.getLogger(__name__)
 
 # -------------------- small utils --------------------
-=======
+
 # core/strategy.py — Part 1/3
 from __future__ import annotations
 
@@ -60,7 +60,7 @@
 
     def get_agent_performance(*args, **kwargs):
         return None
->>>>>>> 61723c51
+main
 
     from core.performance_tracker import log_agent_performance
 except Exception:
@@ -76,10 +76,10 @@
 def _clip01(x: float) -> float:
     return float(max(0.0, min(1.0, x)))
 
-<<<<<<< HEAD
-=======
-
->>>>>>> 61723c51
+feature/ai-override-pack-from-main
+
+
+main
 def _linreg_slope(y: np.ndarray) -> float:
     n = len(y)
     if n < 2:
@@ -91,14 +91,14 @@
         return 0.0
     return float(((x - xm) * (y - ym)).sum() / denom)
 
-<<<<<<< HEAD
+feature/ai-override-pack-from-main
 # -------------------- ATR --------------------
 
 def _atr_like(df: pd.DataFrame, n: int = 14) -> pd.Series:
     hl = df["high"] - df["low"]
     hc = (df["high"] - df["close"].shift(1)).abs()
     lc = (df["low"] - df["close"].shift(1)).abs()
-=======
+
 
 def _monotone_tp_probs(d: Dict[str, float]) -> Dict[str, float]:
     p1 = _clip01(float(d.get("tp1", 0.0)))
@@ -119,21 +119,21 @@
     hl = w["high"] - w["low"]
     hc = (w["high"] - w["close"].shift(1)).abs()
     lc = (w["low"] - w["close"].shift(1)).abs()
->>>>>>> 61723c51
+main
     tr = pd.concat([hl, hc, lc], axis=1).max(axis=1)
     return float(tr.rolling(n_weeks, min_periods=1).mean().iloc[-1])
 
 def _weekly_atr(df: pd.DataFrame, n_weeks: int = 8) -> float:
-<<<<<<< HEAD
+feature/ai-override-pack-from-main
     w = df.resample("W-FRI").agg({"high":"max","low":"min","close":"last"}).dropna()
-=======
+
     w = (
         df.resample("W-FRI")
         .agg({"high": "max", "low": "min", "close": "last"})
         .dropna()
     )
     w = df.resample("W-FRI").agg({"high": "max", "low": "min", "close": "last"}).dropna()
->>>>>>> 61723c51
+main
     if len(w) < 2:
         return float((df["high"] - df["low"]).tail(14).mean())
     hl = w["high"] - w["low"]
@@ -141,7 +141,7 @@
     lc = (w["low"] - w["close"].shift(1)).abs()
     tr = pd.concat([hl, hc, lc], axis=1).max(axis=1)
     return float(tr.rolling(n_weeks, min_periods=1).mean().iloc[-1])
-<<<<<<< HEAD
+feature/ai-override-pack-from-main
 
 # -------------------- Heikin Ashi & MACD --------------------
 
@@ -524,7 +524,6 @@
         }
 
 # -------------------- Global Strategy --------------------
-=======
 
 
 # -------------------- Heikin Ashi & MACD --------------------
@@ -828,7 +827,7 @@
     "AlphaPulse": ConfidenceCalibrator(**_CAL["AlphaPulse"]["conf"]),
     "Octopus": ConfidenceCalibrator(**_CAL["Octopus"]["conf"]),
 }
->>>>>>> 61723c51
+main
 
 # -------------------- Global --------------------
 def analyze_asset_global(ticker: str, horizon: str = "Краткосрочный"):
@@ -837,7 +836,7 @@
     Отличается от M7 более консервативными тейк-профитами и другим расчетом уверенности
     """
     cli = PolygonClient()
-<<<<<<< HEAD
+feature/ai-override-pack-from-main
     
     # Получаем данные
     days = 90
@@ -921,7 +920,7 @@
 
     def __init__(self, atr_period=14, atr_multiplier=1.5, pivot_period='D', 
                  fib_levels=[0.236, 0.382, 0.5, 0.618, 0.786]):
-=======
+
     df = cli.daily_ohlc(ticker, days=120)
     current_price = float(df["close"].iloc[-1])
 
@@ -1041,12 +1040,12 @@
         fib_levels=[0.236, 0.382, 0.5, 0.618, 0.786],
     ):
     def __init__(self, atr_period=14, atr_multiplier=1.5, pivot_period="D", fib_levels=[0.236, 0.382, 0.5, 0.618, 0.786]):
->>>>>>> 61723c51
+main
         self.atr_period = atr_period
         self.atr_multiplier = atr_multiplier
         self.pivot_period = pivot_period
         self.fib_levels = fib_levels
-<<<<<<< HEAD
+feature/ai-override-pack-from-main
         
     def calculate_pivot_points(self, high, low, close):
         """Расчет уровней Pivot Point (классический метод)"""
@@ -1291,7 +1290,6 @@
 
 # -------------------- W7 Strategy --------------------
 
-=======
 
     def calculate_pivot_points(self, h, l, c):
         pivot = (h + l + c) / 3
@@ -1575,7 +1573,7 @@
 # core/strategy.py — Part 3/3
 
 # -------------------- W7 --------------------
->>>>>>> 61723c51
+main
 def analyze_asset_w7(ticker: str, horizon: str):
     """
     Анализ актива по стратегии W7
@@ -1585,12 +1583,11 @@
     cfg = _horizon_cfg(horizon)
     hz = cfg["hz"]
 
-<<<<<<< HEAD
+feature/ai-override-pack-from-main
     # данные
     days = max(90, cfg["look"] * 2)
     df = cli.daily_ohlc(ticker, days=days)  # DatetimeIndex обязателен
     price = cli.last_trade_price(ticker)
-=======
     # История под расчёты
     days = max(90, cfg["look"] * 2)
     df = cli.daily_ohlc(ticker, days=days)
@@ -1601,7 +1598,7 @@
     except Exception as e:
         logger.warning("W7 price fallback to last close: %s", e)
         price = float(df["close"].iloc[-1])
->>>>>>> 61723c51
+main
 
     closes = df["close"]
     tail = df.tail(cfg["look"])
@@ -1612,48 +1609,46 @@
     slope = _linreg_slope(closes.tail(cfg["trend"]).values)
     slope_norm = slope / max(1e-9, price)
 
-<<<<<<< HEAD
+feature/ai-override-pack-from-main
     atr_d = float(_atr_like(df, n=cfg["atr"]).iloc[-1])
     atr_w = _weekly_atr(df) if cfg.get("use_weekly_atr") else atr_d
     vol_ratio = atr_d / max(1e-9, float(_atr_like(df, n=cfg["atr"] * 2).iloc[-1]))
 
     # HA & MACD
-=======
     atr_d = float(_atr_like(df, n=cfg["atr"]).iloc[-1]) or 1e-9
     atr_w = _weekly_atr(df) if cfg.get("use_weekly_atr") else atr_d
     vol_ratio = atr_d / max(1e-9, float(_atr_like(df, n=cfg["atr"] * 2).iloc[-1]))
 
->>>>>>> 61723c51
+main
     ha = _heikin_ashi(df)
     ha_diff = ha["ha_close"].diff()
     ha_up_run = _streak_by_sign(ha_diff, True)
     ha_down_run = _streak_by_sign(ha_diff, False)
-<<<<<<< HEAD
+feature/ai-override-pack-from-main
     macd, sig, hist = _macd_hist(closes)
     macd_pos_run = _streak_by_sign(hist, True)
     macd_neg_run = _streak_by_sign(hist, False)
 
     # текущая свеча: тени (для AI/псевдо)
-=======
 
     _, _, hist = _macd_hist(closes)
     macd_pos_run = _streak_by_sign(hist, True)
     macd_neg_run = _streak_by_sign(hist, False)
 
->>>>>>> 61723c51
+main
     last_row = df.iloc[-1]
     body, up_wick, dn_wick = _wick_profile(last_row)
     long_upper = (up_wick > body * 1.3) and (up_wick > dn_wick * 1.1)
     long_lower = (dn_wick > body * 1.3) and (dn_wick > up_wick * 1.1)
 
-<<<<<<< HEAD
+feature/ai-override-pack-from-main
     # pivots (ST weekly, MID/LT monthly) — last completed period
     hlc = _last_period_hlc(df, cfg["pivot_rule"])
     if not hlc:
         hlc = (float(df["high"].tail(60).max()),
                float(df["low"].tail(60).min()),
                float(df["close"].iloc[-1]))
-=======
+
     hlc = _last_period_hlc(df, cfg["pivot_rule"]) or (
         float(df["high"].tail(60).max()),
         float(df["low"].tail(60).min()),
@@ -1666,15 +1661,15 @@
             float(df["low"].tail(60).min()),
             float(df["close"].iloc[-1]),
         )
->>>>>>> 61723c51
+main
     H, L, C = hlc
     piv = _fib_pivots(H, L, C)
     P, R1, R2, S1, S2 = piv["P"], piv["R1"], piv.get("R2"), piv["S1"], piv.get("S2")
 
-<<<<<<< HEAD
+feature/ai-override-pack-from-main
     # буфер около уровней
-=======
->>>>>>> 61723c51
+
+ main
     tol_k = {"ST": 0.18, "MID": 0.22, "LT": 0.28}[hz]
     buf = tol_k * (atr_w if hz != "ST" else atr_d)
 
@@ -1684,21 +1679,21 @@
     def _near_from_above(level: float) -> bool:
         return (level is not None) and (0 <= price - level <= buf)
 
-<<<<<<< HEAD
+ feature/ai-override-pack-from-main
     # guard: длинные серии HA/MACD у кромки -> WAIT
-=======
->>>>>>> 61723c51
+
+ main
     thr_ha = {"ST": 4, "MID": 5, "LT": 6}[hz]
     thr_macd = {"ST": 4, "MID": 6, "LT": 8}[hz]
     long_up = (ha_up_run >= thr_ha) or (macd_pos_run >= thr_macd)
     long_down = (ha_down_run >= thr_ha) or (macd_neg_run >= thr_macd)
 
-<<<<<<< HEAD
+ feature/ai-override-pack-from-main
     if long_up and (_near_from_below(S1) or _near_from_below(R1) or _near_from_below(R2)):
         action, scenario = "WAIT", "stall_after_long_up_at_pivot"
     elif long_down and (_near_from_above(R1) or _near_from_above(S1) or _near_from_above(S2)):
         action, scenario = "WAIT", "stall_after_long_down_at_pivot"
-=======
+
     # Логика решений
     if long_up and (
         _near_from_below(S1) or _near_from_below(R1) or _near_from_below(R2)
@@ -1708,12 +1703,12 @@
         _near_from_above(R1) or _near_from_above(S1) or _near_from_above(S2)
     ):
         action = "WAIT"
->>>>>>> 61723c51
+main
     else:
         band = _classify_band(price, piv, buf)
         very_high_pos = pos >= 0.80
         if very_high_pos:
-<<<<<<< HEAD
+feature/ai-override-pack-from-main
             if (R2 is not None) and (price > R2 + 0.6 * buf) and (slope_norm > 0):
                 action, scenario = "BUY", "breakout_up"
             else:
@@ -1778,7 +1773,7 @@
     # ===== end override =====
 
     # уровни (черновик)
-=======
+
             action = (
                 "BUY"
                 if (R2 is not None and price > R2 + 0.6 * buf and slope_norm > 0)
@@ -1817,7 +1812,7 @@
     conf = float(CAL_CONF["W7"](conf))
 
     # Уровни
->>>>>>> 61723c51
+main
     step_d, step_w = atr_d, atr_w
     if action == "BUY":
         if price < P:
@@ -1829,12 +1824,12 @@
         tp1 = entry + 0.9 * step_w
         tp2 = entry + 1.6 * step_w
         tp3 = entry + 2.3 * step_w
-<<<<<<< HEAD
+feature/ai-override-pack-from-main
         alt = "Если продавят ниже и не вернут — не заходим; ждём возврата и подтверждения сверху."
-=======
+
         alt = "Если продавят ниже и не вернут — ждём возврата"
         alt = "Если продавят ниже и не вернут — ждём возврата и подтверждения сверху."
->>>>>>> 61723c51
+main
     elif action == "SHORT":
         if price >= R1:
             entry = min(price, R1 - 0.15 * step_w)
@@ -1845,8 +1840,8 @@
         tp1 = entry - 0.9 * step_w
         tp2 = entry - 1.6 * step_w
         tp3 = entry - 2.3 * step_w
-<<<<<<< HEAD
-=======
+feature/ai-override-pack-from-main
+
         alt = "Если протолкнут выше и удержат — без погони"
     else:
         entry, sl = price, price - 0.90 * step_d
@@ -1857,12 +1852,12 @@
     tp1, tp2, tp3 = _clamp_tp_by_trend(
         action, hz, tp1, tp2, tp3, piv, step_w, slope_norm, macd_pos_run, macd_neg_run
     )
->>>>>>> 61723c51
+main
         alt = "Если протолкнут выше и удержат — без погони; ждём возврата и слабости сверху."
     else:  # WAIT
         entry, sl = price, price - 0.90 * step_d
         tp1, tp2, tp3 = entry + 0.7 * step_d, entry + 1.4 * step_d, entry + 2.1 * step_d
-<<<<<<< HEAD
+feature/ai-override-pack-from-main
         alt = "Ниже уровня — не пытаюсь догонять; стратегия — ждать пробоя, ретеста или отката к поддержке."
 
     # трендовые «предохранители» целей (интуитивные)
@@ -1905,7 +1900,6 @@
     probs = {"tp1": float(p1), "tp2": float(p2), "tp3": float(p3)}
 
     # «живой» текст
-=======
         alt = "Ниже уровня — не пытаюсь догонять; жду пробоя/ретеста или отката к поддержке."
 
     # Коррекции ТП и здравый смысл
@@ -1984,13 +1978,13 @@
         logger.warning("perf log W7 failed: %s", e)
 
     # Живой текст-примечание (детерминированно по дате)
->>>>>>> 61723c51
+main
     seed = int(hashlib.sha1(f"{ticker}{df.index[-1].date()}".encode()).hexdigest(), 16) % (2**32)
     rng = random.Random(seed)
     if action == "WAIT":
         lead = rng.choice(["Под кромкой — жду пробой/ретест.", "Импульс длинный — не гонюсь.", "Даём цене определиться."])
     elif action == "BUY":
-<<<<<<< HEAD
+feature/ai-override-pack-from-main
         lead = rng.choice(["Опора близко — беру по ходу после паузы.", "Спрос живой — вход от поддержки.", "Восстановление держится — беру аккуратно."])
     else:
         lead = rng.choice(["Слабость у кромки — работаю от отказа.", "Под потолком тяжело — шорт со стопом.", "Импульс выдыхается — фиксирую вниз."])
@@ -2006,7 +2000,6 @@
         "alt": alt,
         "entry_kind": entry_kind,
         "entry_label": entry_label,
-=======
         lead = rng.choice(["Опора близко — вход по ходу.", "Спрос живой — от поддержки.", "Восстановление держится — аккуратно."])
     else:
         lead = rng.choice(["Слабость у кромки — работаю от отказа.", "Под потолком тяжело — шорт со стопом.", "Импульс выдыхается — вниз."])
@@ -2719,7 +2712,6 @@
         "entry_kind": entry_kind,
         "entry_label": entry_label,
         "meta": {"source": "Octopus", "breakdown": breakdown, "probs_debug": meta_debug, "grey_zone": bool(0.48 <= final_conf <= 0.58)},
->>>>>>> 61723c51
     }
 # -------------------- Роутер стратегий (update) --------------------
 def analyze_asset(ticker: str, horizon: str = "Краткосрочный", strategy: str = "Global") -> Dict[str, Any]:
@@ -2729,6 +2721,7 @@
         "W7": analyze_asset_w7,
         "AlphaPulse": analyze_asset_alphapulse,
         "Octopus": analyze_asset_octopus,  # добавлено
+main
     }
     fn = routes.get(str(strategy))
     if fn is None:
@@ -2746,8 +2739,7 @@
         }
     return fn(ticker, horizon)
 
-
-<<<<<<< HEAD
+feature/ai-override-pack-from-main
 # -------------------- Strategy Router --------------------
 
 def analyze_asset(ticker: str, horizon: str, strategy: str = "W7"):
@@ -2775,7 +2767,7 @@
             print(result)
         except Exception as e:
             print(f"Error testing {strategy} strategy: {e}")
-=======
+
 ANALYZE_ASSET_DEFINED = True
 __all__ = [*globals().get("__all__", []), "analyze_asset"]
 
@@ -2790,4 +2782,4 @@
             )
         except Exception as e:
             print(f"{s} error:", e)
->>>>>>> 61723c51
+main