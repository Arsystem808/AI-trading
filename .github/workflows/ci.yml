name: CI
on:
  push:
<<<<<<< HEAD
  pull_request:
=======
    branches: [ main, master ]
    paths:
      - "**.py"
      - "requirements*.txt"
      - ".github/workflows/**"
  pull_request:
    branches: [ main, master ]
    paths:
      - "**.py"
      - "requirements*.txt"
      - ".github/workflows/**"
      - "docs/**"
  workflow_dispatch:

concurrency:
  group: ci-${{ github.ref }}
  cancel-in-progress: true

permissions:
  contents: read

>>>>>>> bd089855
jobs:
  lint:
    name: CI / lint
    runs-on: ubuntu-latest
    timeout-minutes: 15
    steps:
      - uses: actions/checkout@v4
      - uses: actions/setup-python@v5
        with:
<<<<<<< HEAD
          python-version: '3.11'
          cache: pip
=======
          python-version: "3.11"
          cache: pip
          cache-dependency-path: |
            requirements.txt
            requirements-dev.txt
>>>>>>> bd089855
      - name: Install deps
        run: |
          python -m pip install --upgrade pip
          if [ -f requirements.txt ]; then pip install -r requirements.txt; fi
<<<<<<< HEAD
          pip install flake8
      - name: Lint
        run: flake8
=======
          pip install black flake8
      - name: Lint (soft)
        run: |
          paths=("scripts" "services" "core/strategy.py")
          any=0; for p in "${paths[@]}"; do [[ -e "$p" ]] && any=1; done
          if [[ $any -eq 1 ]]; then
            black --check --diff "${paths[@]}" || true
            flake8 "${paths[@]}" || true
          else
            echo "No lint targets"
          fi

>>>>>>> bd089855
  test:
    name: CI / test
    runs-on: ubuntu-latest
<<<<<<< HEAD
=======
    timeout-minutes: 15
    env:
      PYTHONPATH: ${{ github.workspace }}
>>>>>>> bd089855
    steps:
      - uses: actions/checkout@v4
      - uses: actions/setup-python@v5
        with:
<<<<<<< HEAD
          python-version: '3.11'
          cache: pip
=======
          python-version: "3.11"
          cache: pip
          cache-dependency-path: |
            requirements.txt
      - name: Detect tests
        id: detect
        run: |
          if git ls-files 'tests/**/*.py' | grep -q .; then
            echo "HAS_TESTS=true" >> "$GITHUB_ENV"
          else
            echo "HAS_TESTS=false" >> "$GITHUB_ENV"
          fi
>>>>>>> bd089855
      - name: Install deps
        run: |
          python -m pip install --upgrade pip
          if [ -f requirements.txt ]; then pip install -r requirements.txt; fi
          pip install pytest
      - name: Test
        run: pytest -q<|MERGE_RESOLUTION|>--- conflicted
+++ resolved
@@ -1,9 +1,8 @@
 name: CI
 on:
   push:
-<<<<<<< HEAD
+feature/calibration-metrics
   pull_request:
-=======
     branches: [ main, master ]
     paths:
       - "**.py"
@@ -25,7 +24,7 @@
 permissions:
   contents: read
 
->>>>>>> bd089855
+main
 jobs:
   lint:
     name: CI / lint
@@ -35,25 +34,23 @@
       - uses: actions/checkout@v4
       - uses: actions/setup-python@v5
         with:
-<<<<<<< HEAD
+feature/calibration-metrics
           python-version: '3.11'
           cache: pip
-=======
           python-version: "3.11"
           cache: pip
           cache-dependency-path: |
             requirements.txt
             requirements-dev.txt
->>>>>>> bd089855
+main
       - name: Install deps
         run: |
           python -m pip install --upgrade pip
           if [ -f requirements.txt ]; then pip install -r requirements.txt; fi
-<<<<<<< HEAD
+feature/calibration-metrics
           pip install flake8
       - name: Lint
         run: flake8
-=======
           pip install black flake8
       - name: Lint (soft)
         run: |
@@ -66,24 +63,22 @@
             echo "No lint targets"
           fi
 
->>>>>>> bd089855
+main
   test:
     name: CI / test
     runs-on: ubuntu-latest
-<<<<<<< HEAD
-=======
+feature/calibration-metrics
     timeout-minutes: 15
     env:
       PYTHONPATH: ${{ github.workspace }}
->>>>>>> bd089855
+main
     steps:
       - uses: actions/checkout@v4
       - uses: actions/setup-python@v5
         with:
-<<<<<<< HEAD
+feature/calibration-metrics
           python-version: '3.11'
           cache: pip
-=======
           python-version: "3.11"
           cache: pip
           cache-dependency-path: |
@@ -96,7 +91,7 @@
           else
             echo "HAS_TESTS=false" >> "$GITHUB_ENV"
           fi
->>>>>>> bd089855
+main
       - name: Install deps
         run: |
           python -m pip install --upgrade pip
